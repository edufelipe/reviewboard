import logging
import re
import sre_constants

from django import forms
from django.contrib.admin.widgets import FilteredSelectMultiple
from django.utils.translation import ugettext as _

from reviewboard.diffviewer.forms import UploadDiffForm, EmptyDiffError
from reviewboard.reviews.errors import OwnershipError
from reviewboard.reviews.models import DefaultReviewer, ReviewRequest, \
                                       ReviewRequestDraft, Screenshot
from reviewboard.scmtools.errors import SCMError, ChangeNumberInUseError, \
                                        InvalidChangeNumberError, \
                                        ChangeSetError
from reviewboard.scmtools.models import Repository


class DefaultReviewerForm(forms.ModelForm):
    name = forms.CharField(
        label=_("Name"),
        max_length=64,
        widget=forms.TextInput(attrs={'size': '30'}))

    file_regex = forms.CharField(
        label=_("File regular expression"),
        max_length=256,
        widget=forms.TextInput(attrs={'size': '60'}),
        help_text=_('File paths are matched against this regular expression '
                    'to determine if these reviewers should be added.'))

    repository = forms.ModelMultipleChoiceField(
        label=_('Repositories'),
        required=False,
        queryset=Repository.objects.filter(visible=True).order_by('name'),
        help_text=_('The list of repositories to specifically match this '
                    'default reviewer for. If left empty, this will match '
                    'all repositories.'),
        widget=FilteredSelectMultiple(_("Repositories"), False))

    def clean_file_regex(self):
        """Validates that the specified regular expression is valid."""
        file_regex = self.cleaned_data['file_regex']

        try:
            re.compile(file_regex)
        except Exception, e:
            raise forms.ValidationError(e)

        return file_regex

    class Meta:
        model = DefaultReviewer


class NewReviewRequestForm(forms.Form):
    """
    A form that handles creationg of new review requests. These take
    information on the diffs, the repository the diffs are against, and
    optionally a changelist number (for use in certain repository types
    such as Perforce).
    """
    basedir = forms.CharField(
        label=_("Base Directory"),
        required=False,
        help_text=_("The absolute path in the repository the diff was "
                    "generated in."),
        widget=forms.TextInput(attrs={'size': '35'}))
    diff_path = forms.FileField(
        label=_("Diff"),
        required=True,
        help_text=_("The new diff to upload."),
        widget=forms.FileInput(attrs={'size': '35'}))
    parent_diff_path = forms.FileField(
        label=_("Parent Diff"),
        required=False,
        help_text=_("An optional diff that the main diff is based on. "
                    "This is usually used for distributed revision control "
                    "systems (Git, Mercurial, etc.)."),
        widget=forms.FileInput(attrs={'size': '35'}))
    repository = forms.ModelChoiceField(
        label=_("Repository"),
        queryset=Repository.objects.filter(visible=True).order_by('name'),
        empty_label=None,
        required=True)

    changenum = forms.IntegerField(label=_("Change Number"), required=False)

<<<<<<< HEAD
=======
    field_mapping = {}

    def __init__(self, *args, **kwargs):
        forms.Form.__init__(self, *args, **kwargs)

        # Repository ID : visible fields mapping.  This is so we can
        # dynamically show/hide the relevant fields with javascript.
        valid_repos = []
        repo_ids = [id for (id, name) in self.fields['repository'].choices]

        for repo in Repository.objects.filter(pk__in=repo_ids).order_by("name"):
            try:
                self.field_mapping[repo.id] = repo.get_scmtool().get_fields()
                valid_repos.append((repo.id, repo.name))
            except Exception, e:
                logging.error('Error loading SCMTool for repository '
                              '%s (ID %d): %s' % (repo.name, repo.id, e),
                              exc_info=1)

        self.fields['repository'].choices = valid_repos


>>>>>>> 9927942d
    @staticmethod
    def create_from_list(data, constructor, error):
        """Helper function to combine the common bits of clean_target_people
           and clean_target_groups"""
        names = [x for x in map(str.strip, re.split(',\s*', data)) if x]
        return set([constructor(name) for name in names])

    def create(self, user, diff_file, parent_diff_file):
        repository = self.cleaned_data['repository']
        changenum = self.cleaned_data['changenum'] or None

        # It's a little odd to validate this here, but we want to have access to
        # the user.
        if changenum:
            try:
                changeset = repository.get_scmtool().get_changeset(changenum)
            except NotImplementedError:
                # This scmtool doesn't have changesets
                pass
            except SCMError, e:
                self.errors['changenum'] = forms.util.ErrorList([str(e)])
                raise ChangeSetError()
            except ChangeSetError, e:
                self.errors['changenum'] = forms.util.ErrorList([str(e)])
                raise e

            if not changeset:
                self.errors['changenum'] = forms.util.ErrorList([
                    'This change number does not represent a valid '
                    'changeset.'])
                raise InvalidChangeNumberError()

            if user.username != changeset.username:
                self.errors['changenum'] = forms.util.ErrorList([
                    'This change number is owned by another user.'])
                raise OwnershipError()

        try:
            review_request = ReviewRequest.objects.create(user, repository,
                                                          changenum)
        except ChangeNumberInUseError:
            # The user is updating an existing review request, rather than
            # creating a new one.
            review_request = ReviewRequest.objects.get(changenum=changenum)
            review_request.update_from_changenum(changenum)

            if review_request.status == 'D':
                # Act like we're creating a brand new review request if the
                # old one is discarded.
                review_request.status = 'P'
                review_request.public = False

            review_request.save()

        diff_form = UploadDiffForm(repository, data={
            'basedir': self.cleaned_data['basedir'],
        },
        files={
            'path': diff_file,
            'parent_diff_path': parent_diff_file,
        })
        diff_form.full_clean()

        class SavedError(Exception):
            """Empty exception class for when we already saved the error info"""
            pass

        try:
            diff_form.create(diff_file, parent_diff_file,
                             review_request.diffset_history)
            if 'path' in diff_form.errors:
                self.errors['diff_path'] = diff_form.errors['path']
                raise SavedError
            elif 'base_diff_path' in diff_form.errors:
                self.errors['base_diff_path'] = diff_form.errors['base_diff_path']
                raise SavedError
        except SavedError:
            review_request.delete()
            raise
        except EmptyDiffError:
            review_request.delete()
            self.errors['diff_path'] = forms.util.ErrorList([
                'The selected file does not appear to be a diff.'])
            raise
        except Exception, e:
            review_request.delete()
            self.errors['diff_path'] = forms.util.ErrorList([e])
            raise

        review_request.add_default_reviewers()
        review_request.save()
        return review_request


class UploadScreenshotForm(forms.Form):
    """
    A form that handles uploading of new screenshots.
    A screenshot takes a path argument and optionally a caption.
    """
    caption = forms.CharField(required=False)
    path = forms.ImageField(required=True)

    def create(self, file, review_request):
        screenshot = Screenshot(caption=self.cleaned_data['caption'],
                                draft_caption=self.cleaned_data['caption'])
        screenshot.image.save(file.name, file, save=True)

        review_request.screenshots.add(screenshot)

        draft = ReviewRequestDraft.create(review_request)
        draft.screenshots.add(screenshot)
        draft.save()

        return screenshot<|MERGE_RESOLUTION|>--- conflicted
+++ resolved
@@ -86,8 +86,6 @@
 
     changenum = forms.IntegerField(label=_("Change Number"), required=False)
 
-<<<<<<< HEAD
-=======
     field_mapping = {}
 
     def __init__(self, *args, **kwargs):
@@ -110,7 +108,6 @@
         self.fields['repository'].choices = valid_repos
 
 
->>>>>>> 9927942d
     @staticmethod
     def create_from_list(data, constructor, error):
         """Helper function to combine the common bits of clean_target_people
