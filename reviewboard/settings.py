# Django settings for reviewboard project.

import os
import sys

# Can't import django.utils.translation yet
_ = lambda s: s


DEBUG = True

ADMINS = (
    ('Example Joe', 'admin@example.com')
)

MANAGERS = ADMINS

# Local time zone for this installation. All choices can be found here:
# http://www.postgresql.org/docs/current/static/datetime-keywords.html#DATETIME-TIMEZONE-SET-TABLE
TIME_ZONE = 'US/Pacific'

# Language code for this installation. All choices can be found here:
# http://www.w3.org/TR/REC-html40/struct/dirlang.html#langcodes
# http://blogs.law.harvard.edu/tech/stories/storyReader$15
LANGUAGE_CODE = 'en-us'

# This should match the ID of the Site object in the database.  This is used to
# figure out URLs to stick in e-mails and related pages.
SITE_ID = 1

# If you set this to False, Django will make some optimizations so as not
# to load the internationalization machinery.
USE_I18N = False
LANGUAGES = (
    ('en', _('English')),
    )

# List of callables that know how to import templates from various sources.
TEMPLATE_LOADERS = (
    'django.template.loaders.filesystem.load_template_source',
    'django.template.loaders.app_directories.load_template_source',
#     'django.template.loaders.eggs.load_template_source',
)

MIDDLEWARE_CLASSES = (
    'django.middleware.gzip.GZipMiddleware', # Keep this first.
    'django.middleware.common.CommonMiddleware',
    'django.middleware.doc.XViewMiddleware',
    'django.middleware.http.ConditionalGetMiddleware',
    'django.middleware.locale.LocaleMiddleware',
    'django.contrib.sessions.middleware.SessionMiddleware',
    'django.contrib.auth.middleware.AuthenticationMiddleware',

    # These must go before anything that deals with settings.
    'djblets.siteconfig.middleware.SettingsMiddleware',
    'reviewboard.admin.middleware.LoadSettingsMiddleware',

    'djblets.log.middleware.LoggingMiddleware',
    'reviewboard.admin.middleware.CheckUpdatesRequiredMiddleware',
    'reviewboard.admin.middleware.X509AuthMiddleware',
)

TEMPLATE_CONTEXT_PROCESSORS = (
    'django.core.context_processors.auth',
    'django.core.context_processors.debug',
    'django.core.context_processors.i18n',
    'django.core.context_processors.media',
    'django.core.context_processors.request',
    'djblets.siteconfig.context_processors.siteconfig',
    'djblets.util.context_processors.settingsVars',
    'djblets.util.context_processors.siteRoot',
    'djblets.util.context_processors.ajaxSerial',
    'djblets.util.context_processors.mediaSerial',
    'reviewboard.admin.context_processors.version',
)

SITE_ROOT_URLCONF = 'reviewboard.urls'
ROOT_URLCONF = 'djblets.util.rooturl'

REVIEWBOARD_ROOT = os.path.abspath(os.path.split(__file__)[0])

# where is the site on your server ? - add the trailing slash.
SITE_ROOT = '/'

TEMPLATE_DIRS = (
    # Don't forget to use absolute paths, not relative paths.
    os.path.join(REVIEWBOARD_ROOT, 'templates'),
)

INSTALLED_APPS = (
    'django.contrib.admin',
    'django.contrib.auth',
    'django.contrib.contenttypes',
    'django.contrib.markup',
    'django.contrib.sites',
    'django.contrib.sessions',
    'djblets.datagrid',
    'djblets.feedview',
    'djblets.log',
    'djblets.siteconfig',
    'djblets.util',
    'djblets.webapi',
    'reviewboard.accounts',
    'reviewboard.admin',
    'reviewboard.changedescs',
    'reviewboard.diffviewer',
    'reviewboard.iphone',
    'reviewboard.notifications',
    'reviewboard.reports',
    'reviewboard.reviews',
    'reviewboard.scmtools',
    'reviewboard.webapi',
    'django_evolution', # Must be last
)

WEB_API_ENCODERS = (
<<<<<<< HEAD
    'reviewboard.webapi.encoder.ReviewBoardAPIEncoder',
=======
>>>>>>> a8288cbe
    'djblets.webapi.core.BasicAPIEncoder',
)

LOGGING_NAME = "reviewboard"

AUTH_PROFILE_MODULE = "accounts.Profile"

# Default expiration time for the cache.  Note that this has no effect unless
# CACHE_BACKEND is specified in settings_local.py
CACHE_EXPIRATION_TIME = 60 * 60 * 24 * 30 # 1 month

# Custom test runner, which uses nose to find tests and execute them.  This
# gives us a somewhat more comprehensive test execution than django's built-in
# runner, as well as some special features like a code coverage report.
TEST_RUNNER = 'reviewboard.test.runner'

# Dependency checker functionality.  Gives our users nice errors when they start
# out, instead of encountering them later on.  Most of the magic for this
# happens in manage.py, not here.
install_help = '''
Please see http://www.reviewboard.org/docs/manual/dev/admin/
for help setting up Review Board.
'''
def dependency_error(string):
    sys.stderr.write('%s\n' % string)
    sys.stderr.write(install_help)
    sys.exit(1)

if os.path.split(os.path.dirname(__file__))[1] != 'reviewboard':
    dependency_error('The directory containing manage.py must be named "reviewboard"')

# Load local settings.  This can override anything in here, but at the very
# least it needs to define database connectivity.
try:
    import settings_local
    from settings_local import *
except ImportError:
    dependency_error('Unable to read settings_local.py.')

TEMPLATE_DEBUG = DEBUG

local_dir = os.path.dirname(settings_local.__file__)

if os.path.exists(os.path.join(local_dir, 'reviewboard')):
    # reviewboard/ is in the same directory as settings_local.py.
    # This is probably a Git checkout.
    LOCAL_ROOT = os.path.join(local_dir, 'reviewboard')
else:
    # This is likely a site install. Get the parent directory.
    LOCAL_ROOT = os.path.dirname(local_dir)

HTDOCS_ROOT = os.path.join(LOCAL_ROOT, 'htdocs')
MEDIA_ROOT = os.path.join(HTDOCS_ROOT, 'media')


# URL prefix for media -- CSS, JavaScript and images. Make sure to use a
# trailing slash.
#
# Examples: "http://foo.com/media/", "/media/".
MEDIA_URL = getattr(settings_local, 'MEDIA_URL', SITE_ROOT + 'media/')


# Base these on the user's SITE_ROOT.
LOGIN_URL = SITE_ROOT + 'account/login/'
ADMIN_MEDIA_PREFIX = MEDIA_URL + 'admin/'

# Cookie settings
LANGUAGE_COOKIE_NAME = "rblanguage"
SESSION_COOKIE_NAME = "rbsessionid"
SESSION_COOKIE_AGE = 365 * 24 * 60 * 60 # 1 year
SESSION_COOKIE_PATH = SITE_ROOT

# The list of directories that will be searched to generate a media serial.
MEDIA_SERIAL_DIRS = ["admin", "djblets", "rb"]<|MERGE_RESOLUTION|>--- conflicted
+++ resolved
@@ -114,10 +114,6 @@
 )
 
 WEB_API_ENCODERS = (
-<<<<<<< HEAD
-    'reviewboard.webapi.encoder.ReviewBoardAPIEncoder',
-=======
->>>>>>> a8288cbe
     'djblets.webapi.core.BasicAPIEncoder',
 )
 
